--- conflicted
+++ resolved
@@ -1,22 +1,10 @@
 import numpy as np
-<<<<<<< HEAD
-from agents.ProducerAgent import ProducerAgent
-from agents.ConsumerAgent import ConsumerAgent
-from agents.BatteryAgent import BatteryAgent
-from agents.BusinessAgent import BusinessAgent
+from agents import ProducerAgent, ConsumerAgent, BatteryAgent, BusinessAgent
 
-class Node:
-    def __init__(self, index, node_type, inertia, friction, dt, target_hz, load_demand=0):
-        # Parameters
-        self.index = index
-        self.node_type = node_type
-=======
-from agents import ProducerAgent
 class Node:
     def __init__(self, agent, node_id, inertia, friction, dt, target_hz):
         # Parameters
         self.node_id = node_id  # Use node_id as the primary identifier
->>>>>>> 752dde86
         self.inertia = inertia
         self.friction = friction
         self.connections = []
@@ -29,22 +17,8 @@
         self.d2offset = 0
         self.power = 0
 
-<<<<<<< HEAD
-        # Create appropriate agent based on node type
-        if node_type == 1:  # Load bus - Consumer
-            self.agent = ConsumerAgent(agent_id=index, energy_consumption=max(50.0, load_demand))
-        elif node_type == 2:  # Generator bus - Producer
-            self.agent = ProducerAgent(agent_id=index, max_output=100.0)
-        elif node_type == 3:  # Business Agent
-            self.agent = BusinessAgent(agent_id=index, baseline_consumption=max(50.0, load_demand))
-        elif node_type == 4:  # Battery Agent
-            self.agent = BatteryAgent(agent_id=index, capacity=100.0, charge_rate=50.0)
-        else:  # Default to producer (Slack bus - High capacity producer)
-            self.agent = ProducerAgent(agent_id=index, max_output=300.0)
-=======
         # Agent
         self.agent = agent
->>>>>>> 752dde86
 
     def add_connections(self, connections):
         self.connections = connections
