--- conflicted
+++ resolved
@@ -1,12 +1,6 @@
-<<<<<<< HEAD
-import { useState, useEffect, useCallback } from 'react';
-import { Node, Connection } from '@/types/simulation';
-import { simulationAPI, SimulationUpdate } from '@/services/simulationAPI';
-=======
 import { useState } from 'react';
 import { Node, Connection, GraphExportData, FamilyGroup, LayerInfo } from '@/types/simulation';
 import { applySmartLayout, detectBestLayout, LayoutOptions } from '@/utils/graphLayout';
->>>>>>> 812f30fb
 
 export const useSimulation = () => {
   const [nodes, setNodes] = useState<Node[]>([]);
@@ -16,69 +10,6 @@
   const [draggedNode, setDraggedNode] = useState<string | null>(null);
   const [isConnecting, setIsConnecting] = useState(false);
   const [connectionStart, setConnectionStart] = useState<string | null>(null);
-<<<<<<< HEAD
-  const [sessionId, setSessionId] = useState<string | null>(null);
-  const [simulationData, setSimulationData] = useState<any>(null);
-
-  // Initialize session and WebSocket connection
-  useEffect(() => {
-    const initializeSession = async () => {
-      try {
-        const result = await simulationAPI.createSession();
-        setSessionId(result.session_id);
-
-        // Connect WebSocket and set up listeners
-        simulationAPI.connectWebSocket();
-
-        simulationAPI.onSimulationUpdate((update: SimulationUpdate) => {
-          setSimulationData(update);
-          // Update nodes and connections with real-time data
-          const { nodes: updatedNodes, connections: updatedConnections } =
-            simulationAPI.convertReactFlowToInternal(update.graph);
-          setNodes(updatedNodes);
-          setConnections(updatedConnections);
-        });
-
-        simulationAPI.onSimulationComplete((data) => {
-          setIsSimulationRunning(false);
-          console.log('Simulation completed:', data);
-        });
-
-        simulationAPI.onSimulationError((error) => {
-          setIsSimulationRunning(false);
-          console.error('Simulation error:', error);
-        });
-
-      } catch (error) {
-        console.error('Failed to initialize session:', error);
-      }
-    };
-
-    initializeSession();
-
-    // Cleanup on unmount
-    return () => {
-      simulationAPI.disconnectWebSocket();
-    };
-  }, []);
-
-  // Submit graph to backend when nodes or connections change
-  useEffect(() => {
-    if (sessionId && (nodes.length > 0 || connections.length > 0)) {
-      const submitChanges = async () => {
-        try {
-          await simulationAPI.submitGraph(nodes, connections, sessionId);
-        } catch (error) {
-          console.error('Failed to submit graph changes:', error);
-        }
-      };
-
-      // Debounce to avoid too many API calls
-      const timeoutId = setTimeout(submitChanges, 1000);
-      return () => clearTimeout(timeoutId);
-    }
-  }, [nodes, connections, sessionId]);
-=======
   
   // Hierarchical and selection state
   const [currentLayer, setCurrentLayer] = useState(0);
@@ -104,7 +35,6 @@
 
   const createNodeFromModal = (nodeData: Partial<Node>) => {
     if (!pendingNodeType) return;
->>>>>>> 812f30fb
 
     const newNode: Node = {
       id: Date.now().toString(),
@@ -489,11 +419,6 @@
     draggedNode,
     isConnecting,
     connectionStart,
-<<<<<<< HEAD
-    sessionId,
-    simulationData,
-
-=======
     
     // Hierarchical state
     currentLayer,
@@ -501,7 +426,6 @@
     isSelectionMode,
     layerHistory,
     
->>>>>>> 812f30fb
     // Actions
     setNodes,
     setConnections,
